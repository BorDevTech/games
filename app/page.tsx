"use client";

import React, { useState } from 'react';
import {
  Box,
  VStack,
  HStack,
  Text,
  Heading,
  Button,
  Container,
  Grid,
  GridItem,
  Card,
  CardBody,
  CardHeader,
  Avatar,
  Badge,
  Flex,
  useColorMode,
  useColorModeValue,
  IconButton,
  Image,
  Link,
  Stack,
  Input,
  InputGroup,
  InputLeftElement,
} from '@chakra-ui/react';
import { 
  FaSun, 
  FaMoon, 
  FaGamepad, 
  FaTrophy, 
  FaUsers, 
  FaPlay,
  FaSearch,
  FaStar,
  FaHeart,
  FaShare,
  FaDownload
} from 'react-icons/fa';

// TypeScript interfaces for type safety
interface GameCard {
  id: number;
  title: string;
  genre: string;
  rating: number;
  players: string;
  image: string;
  price: string;
  description: string;
}

interface FeatureCard {
  icon: React.ReactElement;
  title: string;
  description: string;
}

interface NewsItem {
  id: number;
  title: string;
  excerpt: string;
  date: string;
  author: string;
  image: string;
}

const GameHub: React.FC = () => {
  const { colorMode, toggleColorMode } = useColorMode();
  const [searchQuery, setSearchQuery] = useState<string>('');
  
  // Color mode values for consistent theming
  const bgColor = useColorModeValue('gray.50', 'gray.900');
  const cardBg = useColorModeValue('white', 'gray.800');
  const textColor = useColorModeValue('gray.600', 'gray.200');
  const accentColor = useColorModeValue('purple.500', 'purple.300');
  const searchDropdownBorderColor = useColorModeValue('gray.200', 'gray.600');
  const searchDropdownHoverBg = useColorModeValue('gray.50', 'gray.700');
  const addGameCardBg = useColorModeValue('purple.50', 'purple.900');
  const createOptionHoverBg = useColorModeValue('purple.50', 'purple.900');
  const newsGridBg = useColorModeValue('gray.100', 'gray.900');
  const featuresCardBg = useColorModeValue('white', 'gray.800');
  const footerBorderColor = useColorModeValue('gray.200', 'gray.700');

  // Function to check which games are actually implemented
  const getImplementedGameIds = (): string[] => {
    // Based on app/games/[id]/page.tsx, these games are implemented
<<<<<<< HEAD
    return ['01', '02', '03']; // Tic-Tac-Toe, Galaga, and Tetris are implemented
=======
    return ['01', '02']; // Tic-Tac-Toe and Galaga are implemented
>>>>>>> decf6f93
  };

  // Function to map game ID to route ID
  const getGameRouteId = (gameId: number): string | null => {
    const gameRouteMap: { [key: number]: string } = {
      1: '01', // Tic-Tac-Toe
      2: '02', // Galaga
<<<<<<< HEAD
      3: '03', // Tetris
      // Add more mappings here when games are implemented
      // 4: '04', // Cyber Quest 2024
      // 5: '05', // Space Warrior  
      // 6: '06', // Mystic Realms
=======
      // Add more mappings here when games are implemented
      // 3: '03', // Cyber Quest 2024
      // 4: '04', // Space Warrior  
      // 5: '05', // Mystic Realms
>>>>>>> decf6f93
    };
    return gameRouteMap[gameId] || null;
  };

  // All game data (for future use when games are implemented)
  const allGames: GameCard[] = [
    {
      id: 1,
      title: "Tic-Tac-Toe",
      genre: "Classic/Strategy",
      rating: 4.9,
      players: "1-2 Players",
      image: "/tic-tac-toe-screenshot.png",
      price: "Free",
      description: "The classic game everyone loves! Play against a friend or challenge our smart AI bot."
    },
    {
      id: 2,
      title: "Galaga",
      genre: "Action/Arcade",
      rating: 4.8,
      players: "1-2 Players",
      image: "https://via.placeholder.com/300x200/4F46E5/ffffff?text=Galaga",
      price: "Free",
      description: "Classic arcade space shooter! Defend Earth from the alien Galaga fleet in this retro action game."
    },
    {
      id: 3,
<<<<<<< HEAD
      title: "Tetris",
      genre: "Puzzle/Strategy",
      rating: 4.8,
      players: "Single Player",
      image: "https://via.placeholder.com/300x200/6366f1/ffffff?text=Tetris",
      price: "Free",
      description: "Classic block puzzle game with timer, hardcore, and easy modes. Clear lines and achieve high scores!"
    },
    {
      id: 4,
=======
>>>>>>> decf6f93
      title: "Cyber Quest 2024",
      genre: "RPG/Adventure",
      rating: 4.8,
      players: "1-4 Players",
      image: "https://via.placeholder.com/300x200/6366f1/ffffff?text=Cyber+Quest",
      price: "$49.99",
      description: "An immersive cyberpunk adventure in a dystopian future."
    },
    {
<<<<<<< HEAD
      id: 5,
=======
      id: 4,
>>>>>>> decf6f93
      title: "Space Warrior",
      genre: "Action/Shooter",
      rating: 4.6,
      players: "1-8 Players",
      image: "https://via.placeholder.com/300x200/8b5cf6/ffffff?text=Space+Warrior",
      price: "$39.99",
      description: "Epic space battles across multiple galaxies."
    },
    {
<<<<<<< HEAD
      id: 6,
=======
      id: 5,
>>>>>>> decf6f93
      title: "Mystic Realms",
      genre: "Fantasy/Strategy",
      rating: 4.9,
      players: "1-6 Players",
      image: "https://via.placeholder.com/300x200/a855f7/ffffff?text=Mystic+Realms",
      price: "$59.99",
      description: "Build your kingdom in a magical world full of wonders."
    }
  ];

  // Filter games to only show implemented ones
  const featuredGames: GameCard[] = allGames.filter(game => {
    const routeId = getGameRouteId(game.id);
    return routeId && getImplementedGameIds().includes(routeId);
  });

  const features: FeatureCard[] = [
    {
      icon: <FaGamepad size="2rem" />,
      title: "Vast Game Library",
      description: "Access thousands of games across all genres and platforms"
    },
    {
      icon: <FaTrophy size="2rem" />,
      title: "Achievements",
      description: "Unlock rewards and showcase your gaming accomplishments"
    },
    {
      icon: <FaUsers size="2rem" />,
      title: "Community",
      description: "Connect with millions of gamers worldwide"
    }
  ];

  const latestNews: NewsItem[] = [
    {
      id: 1,
      title: "GameHub Reaches 150+ Players This Month!",
      excerpt: "Our community is growing! This month we welcomed 150+ new players to GameHub. Thank you for making our gaming platform a success.",
      date: "Dec 15, 2024",
      author: "GameHub Team",
      image: "https://via.placeholder.com/400x250/6366f1/ffffff?text=Community+Growth"
    },
    {
      id: 2,
      title: "New Game in Development: Space Adventure",
      excerpt: "We're excited to announce that our next game 'Space Adventure' is currently in development! Expect epic space battles and exploration.",
      date: "Dec 12, 2024",
      author: "Development Team",
      image: "https://via.placeholder.com/400x250/8b5cf6/ffffff?text=Space+Adventure"
    },
    {
      id: 3,
      title: "Game Submission Feature Now Live!",
      excerpt: "Players can now submit their own game ideas directly through our platform. The best ideas will be developed into actual games!",
      date: "Dec 10, 2024",
      author: "GameHub Team",
      image: "https://via.placeholder.com/400x250/a855f7/ffffff?text=Submit+Games"
    }
  ];

  // Enhanced search functionality
  const [searchResults, setSearchResults] = useState<GameCard[]>([]);
  const [showCreateOption, setShowCreateOption] = useState<boolean>(false);
  const [showSearchDropdown, setShowSearchDropdown] = useState<boolean>(false);
  const [likedGames, setLikedGames] = useState<Set<number>>(new Set());

  // Load liked games from localStorage on component mount
  React.useEffect(() => {
    const stored = localStorage.getItem('likedGames');
    if (stored) {
      setLikedGames(new Set(JSON.parse(stored)));
    }
  }, []);

  // Handle liking a game
  const handleLikeGame = (gameId: number) => {
    const newLikedGames = new Set(likedGames);
    if (newLikedGames.has(gameId)) {
      newLikedGames.delete(gameId);
    } else {
      newLikedGames.add(gameId);
    }
    setLikedGames(newLikedGames);
    localStorage.setItem('likedGames', JSON.stringify(Array.from(newLikedGames)));
    
    // Show feedback
    const game = allGames.find(g => g.id === gameId);
    if (game) {
      const action = newLikedGames.has(gameId) ? 'added to' : 'removed from';
      // We'll need to add toast here if not already imported
      console.log(`${game.title} ${action} favorites!`);
    }
  };

  // Handle sharing a game
  const handleShareGame = async (game: GameCard) => {
    const routeId = getGameRouteId(game.id);
    const gameUrl = routeId ? `${window.location.origin}/games/${routeId}` : window.location.origin;
    const shareText = `Check out ${game.title} on GameHub! ${game.description}`;
    
    if (navigator.share) {
      try {
        await navigator.share({
          title: `${game.title} - GameHub`,
          text: shareText,
          url: gameUrl,
        });
      } catch (err) {
        console.log('Share was cancelled or failed', err);
      }
    } else {
      // Fallback to clipboard
      try {
        await navigator.clipboard.writeText(`${shareText} ${gameUrl}`);
        // Show success message
        console.log('Game link copied to clipboard!');
      } catch (err) {
        console.log('Failed to copy to clipboard', err);
      }
    }
  };

  const handleSearchChange = (value: string) => {
    setSearchQuery(value);
    
    if (value.trim() === '') {
      setSearchResults([]);
      setShowSearchDropdown(false);
      setShowCreateOption(false);
      return;
    }

    // Search by game ID or name
    const results = allGames.filter(game => 
      game.title.toLowerCase().includes(value.toLowerCase()) ||
      game.id.toString().includes(value)
    );
    
    setSearchResults(results);
    setShowCreateOption(results.length === 0);
    setShowSearchDropdown(true);
  };

  const handleSearchSubmit = (e: React.FormEvent) => {
    e.preventDefault();
    if (searchQuery.trim() === '') return;
    
    const results = allGames.filter(game => 
      game.title.toLowerCase().includes(searchQuery.toLowerCase()) ||
      game.id.toString().includes(searchQuery)
    );
    
    if (results.length > 0) {
      // Navigate to first result if it's implemented
      const game = results[0];
      const routeId = getGameRouteId(game.id);
      if (routeId) {
        window.location.href = `/games/${routeId}`;
      }
    } else {
      // Show game creation form
      handleCreateGameIdea(searchQuery);
    }
  };

  const handleCreateGameIdea = (gameName: string) => {
    // This will open the game submission form
    window.location.href = `/submit-game?name=${encodeURIComponent(gameName)}`;
  };

  return (
    <Box minH="100vh" bg={bgColor}>
      {/* Skip Link for Accessibility */}
      <Link
        href="#main-content"
        position="absolute"
        top="-100px"
        left="0"
        bg="blue.600"
        color="white"
        p={3}
        zIndex={1000}
        _focus={{ top: 0 }}
        className="sr-only focus:not-sr-only"
      >
        Skip to main content
      </Link>

      {/* Header Navigation */}
      <Box as="header" bg={cardBg} boxShadow="sm" position="sticky" top={0} zIndex={100}>
        <Container maxW="7xl" py={4}>
          <Flex justify="space-between" align="center">
            <HStack spacing={2}>
              <FaGamepad size="2rem" color={accentColor} />
              <Heading 
                size="lg" 
                color={accentColor}
                role="banner"
                aria-label="GameHub - Your Ultimate Gaming Destination"
              >
                GameHub
              </Heading>
            </HStack>
            
            <HStack spacing={4}>
              <Box as="nav" role="navigation" aria-label="Main navigation">
                <HStack spacing={6} display={{ base: 'none', md: 'flex' }}>
                  <Link href="#games" color={textColor} _hover={{ color: accentColor }}>
                    Games
                  </Link>
                  <Link href="/community" color={textColor} _hover={{ color: accentColor }}>
                    Community
                  </Link>
                  <Link href="#news" color={textColor} _hover={{ color: accentColor }}>
                    News
                  </Link>
                  <Link href="/support" color={textColor} _hover={{ color: accentColor }}>
                    Support
                  </Link>
                </HStack>
              </Box>
              
              <IconButton
                aria-label={`Switch to ${colorMode === 'light' ? 'dark' : 'light'} mode`}
                icon={colorMode === 'light' ? <FaMoon /> : <FaSun />}
                onClick={toggleColorMode}
                variant="ghost"
                size="sm"
              />
              
              <Button colorScheme="purple" size="sm">
                Sign In
              </Button>
            </HStack>
          </Flex>
        </Container>
      </Box>

      {/* Main Content */}
      <Box as="main" id="main-content">
        {/* Hero Section */}
        <Container maxW="7xl" py={16}>
          <VStack spacing={8} textAlign="center">
            <Heading
              as="h1"
              size="3xl"
              bgGradient="linear(to-r, purple.400, pink.400)"
              bgClip="text"
              fontWeight="extrabold"
              lineHeight="shorter"
            >
              Your Ultimate Gaming Destination
            </Heading>
            
            <Text 
              fontSize="xl" 
              color={textColor} 
              maxW="2xl"
              lineHeight="tall"
            >
              Discover amazing games, connect with fellow gamers, and embark on epic adventures. 
              Join millions of players in the most comprehensive gaming platform.
            </Text>
            
            <HStack spacing={4} flexWrap="wrap" justify="center">
              <Button 
                colorScheme="purple" 
                size="lg" 
                leftIcon={<FaPlay />}
                aria-label="Start gaming now"
              >
                Start Gaming
              </Button>
              <Button 
                variant="outline" 
                size="lg"
                aria-label="Explore our game library"
                onClick={() => {
                  const gamesSection = document.getElementById('games');
                  gamesSection?.scrollIntoView({ behavior: 'smooth' });
                }}
              >
                Explore Library
              </Button>
            </HStack>

            {/* Enhanced Search Bar */}
            <Box maxW="md" w="full" position="relative">
              <form onSubmit={handleSearchSubmit}>
                <InputGroup>
                  <InputLeftElement pointerEvents="none">
                    <FaSearch color={textColor} />
                  </InputLeftElement>
                  <Input
                    placeholder="Search for games..."
                    value={searchQuery}
                    onChange={(e) => handleSearchChange(e.target.value)}
                    onFocus={() => searchQuery && setShowSearchDropdown(true)}
                    onBlur={() => setTimeout(() => setShowSearchDropdown(false), 200)}
                    bg={cardBg}
                    aria-label="Search for games"
                  />
                </InputGroup>
              </form>
              
              {/* Search Results Dropdown */}
              {showSearchDropdown && (
                <Box
                  position="absolute"
                  top="100%"
                  left={0}
                  right={0}
                  bg={cardBg}
                  boxShadow="lg"
                  borderRadius="md"
                  mt={1}
                  maxH="300px"
                  overflowY="auto"
                  zIndex={1000}
                  border="1px"
                  borderColor={searchDropdownBorderColor}
                >
                  {searchResults.map((game) => (
                    <Box
                      key={game.id}
                      p={3}
                      _hover={{ bg: searchDropdownHoverBg }}
                      cursor="pointer"
                      onClick={() => {
                        const routeId = getGameRouteId(game.id);
                        if (routeId) {
                          window.location.href = `/games/${routeId}`;
                        }
                      }}
                    >
                      <HStack>
                        <Image src={game.image} alt={game.title} w="40px" h="30px" objectFit="cover" borderRadius="sm" />
                        <VStack align="start" spacing={0} flex={1}>
                          <Text fontWeight="medium" fontSize="sm">{game.title}</Text>
                          <Text fontSize="xs" color={textColor}>{game.genre}</Text>
                        </VStack>
                        <Badge colorScheme={game.price === "Free" ? "green" : "blue"} fontSize="xs">
                          {game.price}
                        </Badge>
                      </HStack>
                    </Box>
                  ))}
                  
                  {showCreateOption && (
                    <Box
                      p={3}
                      _hover={{ bg: createOptionHoverBg }}
                      cursor="pointer"
                      onClick={() => handleCreateGameIdea(searchQuery)}
                      borderTop="1px"
                      borderColor={searchDropdownBorderColor}
                    >
                      <HStack>
                        <Box w="40px" h="30px" bg="purple.100" borderRadius="sm" display="flex" alignItems="center" justifyContent="center">
                          <Text fontSize="lg">+</Text>
                        </Box>
                        <VStack align="start" spacing={0} flex={1}>
                          <Text fontWeight="medium" fontSize="sm" color="purple.500">
                            Create: {searchQuery}
                          </Text>
                          <Text fontSize="xs" color={textColor}>Submit a game idea</Text>
                        </VStack>
                      </HStack>
                    </Box>
                  )}
                </Box>
              )}
            </Box>
          </VStack>
        </Container>

        {/* Features Section */}
        <Box bg={featuresCardBg} py={16}>
          <Container maxW="7xl">
            <VStack spacing={12}>
              <Heading as="h2" size="xl" textAlign="center">
                Why Choose GameHub?
              </Heading>
              
              <Grid templateColumns={{ base: '1fr', md: 'repeat(3, 1fr)' }} gap={8}>
                {features.map((feature: FeatureCard, index: number) => (
                  <GridItem key={index}>
                    <Card 
                      h="full" 
                      textAlign="center" 
                      bg={cardBg}
                      transition="transform 0.2s"
                      _hover={{ transform: 'translateY(-4px)' }}
                    >
                      <CardBody>
                        <VStack spacing={4}>
                          <Box color={accentColor} aria-hidden="true">
                            {feature.icon}
                          </Box>
                          <Heading as="h3" size="md">
                            {feature.title}
                          </Heading>
                          <Text color={textColor}>
                            {feature.description}
                          </Text>
                        </VStack>
                      </CardBody>
                    </Card>
                  </GridItem>
                ))}
              </Grid>
            </VStack>
          </Container>
        </Box>

        {/* Featured Games Section */}
        <Container maxW="7xl" py={16} id="games">
          <VStack spacing={12}>
            <Heading as="h2" size="xl" textAlign="center">
              Featured Games
            </Heading>
            
            <Grid templateColumns={{ base: '1fr', md: 'repeat(2, 1fr)', lg: 'repeat(3, 1fr)' }} gap={8}>
              {featuredGames.map((game: GameCard) => (
                <GridItem key={game.id}>
                  <Card 
                    bg={cardBg}
                    transition="all 0.3s"
                    _hover={{ transform: 'translateY(-8px)', boxShadow: 'xl' }}
                    role="article"
                    aria-label={`Game: ${game.title}`}
                  >
                    <CardHeader p={0}>
                      <Image
                        src={game.image}
                        alt={`Screenshot of ${game.title}`}
                        borderTopRadius="md"
                        h="200px"
                        w="full"
                        objectFit="cover"
                      />
                    </CardHeader>
                    
                    <CardBody>
                      <VStack align="stretch" spacing={3}>
                        <HStack justify="space-between" align="start">
                          <VStack align="start" spacing={1} flex={1}>
                            <Heading as="h3" size="md" noOfLines={1}>
                              {game.title}
                            </Heading>
                            <Badge colorScheme="purple" variant="subtle">
                              {game.genre}
                            </Badge>
                          </VStack>
                          <Text fontSize="lg" fontWeight="bold" color={accentColor}>
                            {game.price}
                          </Text>
                        </HStack>
                        
                        <Text color={textColor} noOfLines={2} fontSize="sm">
                          {game.description}
                        </Text>
                        
                        <HStack justify="space-between" align="center">
                          <HStack spacing={1}>
                            <FaStar color="gold" aria-hidden="true" />
                            <Text fontSize="sm">
                              {game.rating}
                            </Text>
                          </HStack>
                          <Text fontSize="sm" color={textColor}>
                            {game.players}
                          </Text>
                        </HStack>
                        
                        <HStack spacing={2}>
                          <Button 
                            colorScheme="purple" 
                            size="sm" 
                            flex={1}
                            leftIcon={<FaDownload />}
                            aria-label={`Download ${game.title}`}
                            onClick={() => {
                              const routeId = getGameRouteId(game.id);
                              if (routeId) {
                                window.location.href = `/games/${routeId}`;
                              }
                            }}
                          >
                            {game.price === "Free" ? "Play Now" : "Get Game"}
                          </Button>
                          <IconButton
                            aria-label={`Add ${game.title} to wishlist`}
                            icon={<FaHeart />}
                            size="sm"
                            variant={likedGames.has(game.id) ? "solid" : "outline"}
                            colorScheme={likedGames.has(game.id) ? "red" : "gray"}
                            onClick={() => handleLikeGame(game.id)}
                          />
                          <IconButton
                            aria-label={`Share ${game.title}`}
                            icon={<FaShare />}
                            size="sm"
                            variant="outline"
                            onClick={() => handleShareGame(game)}
                          />
                        </HStack>
                      </VStack>
                    </CardBody>
                  </Card>
                </GridItem>
              ))}
              
              {/* Add Your Game Card */}
              <GridItem>
                <Card 
                  bg={addGameCardBg}
                  border="2px dashed"
                  borderColor={accentColor}
                  transition="all 0.3s"
                  _hover={{ transform: 'translateY(-8px)', boxShadow: 'xl', borderColor: 'purple.400' }}
                  cursor="pointer"
                  onClick={() => window.location.href = '/submit-game'}
                  role="button"
                  aria-label="Submit a new game idea"
                >
                  <CardBody>
                    <VStack spacing={6} justify="center" align="center" minH="300px">
                      <Box
                        w="80px"
                        h="80px"
                        bg={accentColor}
                        borderRadius="full"
                        display="flex"
                        alignItems="center"
                        justifyContent="center"
                        fontSize="3xl"
                        color="white"
                      >
                        +
                      </Box>
                      
                      <VStack spacing={2} textAlign="center">
                        <Heading as="h3" size="md" color={accentColor}>
                          Add Your Game
                        </Heading>
                        <Text color={textColor} fontSize="sm">
                          Have a great game idea? Submit it and it might become the next featured game!
                        </Text>
                      </VStack>
                      
                      <Button 
                        colorScheme="purple" 
                        size="sm"
                        variant="outline"
                      >
                        Submit Idea
                      </Button>
                    </VStack>
                  </CardBody>
                </Card>
              </GridItem>
            </Grid>
          </VStack>
        </Container>

        {/* Gaming News Section */}
        <Box bg={newsGridBg} py={16} id="news">
          <Container maxW="7xl">
            <VStack spacing={12}>
              <Heading as="h2" size="xl" textAlign="center">
                Latest Gaming News
              </Heading>
              
              <Grid templateColumns={{ base: '1fr', md: 'repeat(2, 1fr)', lg: 'repeat(3, 1fr)' }} gap={8}>
                {latestNews.map((news: NewsItem) => (
                  <GridItem key={news.id}>
                    <Card 
                      bg={cardBg}
                      transition="transform 0.2s"
                      _hover={{ transform: 'translateY(-4px)' }}
                      role="article"
                      aria-label={`News article: ${news.title}`}
                    >
                      <CardHeader p={0}>
                        <Image
                          src={news.image}
                          alt={`Thumbnail for ${news.title}`}
                          borderTopRadius="md"
                          h="200px"
                          w="full"
                          objectFit="cover"
                        />
                      </CardHeader>
                      
                      <CardBody>
                        <VStack align="stretch" spacing={3}>
                          <Heading as="h3" size="md" noOfLines={2}>
                            {news.title}
                          </Heading>
                          
                          <Text color={textColor} noOfLines={3}>
                            {news.excerpt}
                          </Text>
                          
                          <HStack justify="space-between" align="center" pt={2}>
                            <HStack spacing={2}>
                              <Avatar size="xs" name={news.author} />
                              <Text fontSize="sm" color={textColor}>
                                {news.author}
                              </Text>
                            </HStack>
                            <Text fontSize="sm" color={textColor}>
                              {news.date}
                            </Text>
                          </HStack>
                          
                          <Button 
                            variant="outline" 
                            size="sm"
                            aria-label={`Read full article: ${news.title}`}
                          >
                            Read More
                          </Button>
                        </VStack>
                      </CardBody>
                    </Card>
                  </GridItem>
                ))}
              </Grid>
            </VStack>
          </Container>
        </Box>
      </Box>

      {/* Footer */}
      <Box as="footer" bg={cardBg} borderTop="1px" borderColor={footerBorderColor}>
        <Container maxW="7xl" py={12}>
          <Grid templateColumns={{ base: '1fr', md: 'repeat(4, 1fr)' }} gap={8}>
            <GridItem>
              <VStack align="start" spacing={4}>
                <HStack spacing={2}>
                  <FaGamepad size="1.5rem" color={accentColor} />
                  <Heading size="md" color={accentColor}>
                    GameHub
                  </Heading>
                </HStack>
                <Text color={textColor} fontSize="sm">
                  Your ultimate destination for gaming excellence. Connect, play, and achieve greatness.
                </Text>
              </VStack>
            </GridItem>
            
            <GridItem>
              <VStack align="start" spacing={3}>
                <Heading size="sm">Games</Heading>
                <Stack spacing={2} fontSize="sm" color={textColor}>
                  <Link href="#games" _hover={{ color: accentColor }}>Action</Link>
                  <Link href="#games" _hover={{ color: accentColor }}>Adventure</Link>
                  <Link href="#games" _hover={{ color: accentColor }}>Strategy</Link>
                  <Link href="#games" _hover={{ color: accentColor }}>RPG</Link>
                </Stack>
              </VStack>
            </GridItem>
            
            <GridItem>
              <VStack align="start" spacing={3}>
                <Heading size="sm">Community</Heading>
                <Stack spacing={2} fontSize="sm" color={textColor}>
                  <Link href="/community" _hover={{ color: accentColor }}>Forums</Link>
                  <Link href="/community" _hover={{ color: accentColor }}>Discord</Link>
                  <Link href="/community" _hover={{ color: accentColor }}>Events</Link>
                  <Link href="/community" _hover={{ color: accentColor }}>Tournaments</Link>
                </Stack>
              </VStack>
            </GridItem>
            
            <GridItem>
              <VStack align="start" spacing={3}>
                <Heading size="sm">Support</Heading>
                <Stack spacing={2} fontSize="sm" color={textColor}>
                  <Link href="/help" _hover={{ color: accentColor }}>Help Center</Link>
                  <Link href="/support" _hover={{ color: accentColor }}>Contact Us</Link>
                  <Link href="/support" _hover={{ color: accentColor }}>Privacy Policy</Link>
                  <Link href="/support" _hover={{ color: accentColor }}>Terms of Service</Link>
                </Stack>
              </VStack>
            </GridItem>
          </Grid>
          
          <Box mt={8} pt={8} borderTop="1px" borderColor={footerBorderColor}>
            <Text textAlign="center" fontSize="sm" color={textColor}>
              © 2024 GameHub. All rights reserved. Built with accessibility and gamers in mind.
            </Text>
          </Box>
        </Container>
      </Box>
    </Box>
  );
};

export default GameHub;<|MERGE_RESOLUTION|>--- conflicted
+++ resolved
@@ -88,30 +88,20 @@
   // Function to check which games are actually implemented
   const getImplementedGameIds = (): string[] => {
     // Based on app/games/[id]/page.tsx, these games are implemented
-<<<<<<< HEAD
-    return ['01', '02', '03']; // Tic-Tac-Toe, Galaga, and Tetris are implemented
-=======
-    return ['01', '02']; // Tic-Tac-Toe and Galaga are implemented
->>>>>>> decf6f93
+ 
+    return ['01', '02', '03'];  
   };
 
   // Function to map game ID to route ID
   const getGameRouteId = (gameId: number): string | null => {
     const gameRouteMap: { [key: number]: string } = {
       1: '01', // Tic-Tac-Toe
-      2: '02', // Galaga
-<<<<<<< HEAD
+      2: '02', // Galaga 
       3: '03', // Tetris
       // Add more mappings here when games are implemented
       // 4: '04', // Cyber Quest 2024
       // 5: '05', // Space Warrior  
-      // 6: '06', // Mystic Realms
-=======
-      // Add more mappings here when games are implemented
-      // 3: '03', // Cyber Quest 2024
-      // 4: '04', // Space Warrior  
-      // 5: '05', // Mystic Realms
->>>>>>> decf6f93
+      // 6: '06', // Mystic Realms 
     };
     return gameRouteMap[gameId] || null;
   };
@@ -139,8 +129,7 @@
       description: "Classic arcade space shooter! Defend Earth from the alien Galaga fleet in this retro action game."
     },
     {
-      id: 3,
-<<<<<<< HEAD
+      id: 3, 
       title: "Tetris",
       genre: "Puzzle/Strategy",
       rating: 4.8,
@@ -150,9 +139,7 @@
       description: "Classic block puzzle game with timer, hardcore, and easy modes. Clear lines and achieve high scores!"
     },
     {
-      id: 4,
-=======
->>>>>>> decf6f93
+      id: 4, 
       title: "Cyber Quest 2024",
       genre: "RPG/Adventure",
       rating: 4.8,
@@ -161,12 +148,8 @@
       price: "$49.99",
       description: "An immersive cyberpunk adventure in a dystopian future."
     },
-    {
-<<<<<<< HEAD
-      id: 5,
-=======
-      id: 4,
->>>>>>> decf6f93
+    { 
+      id: 5, 
       title: "Space Warrior",
       genre: "Action/Shooter",
       rating: 4.6,
@@ -175,12 +158,8 @@
       price: "$39.99",
       description: "Epic space battles across multiple galaxies."
     },
-    {
-<<<<<<< HEAD
-      id: 6,
-=======
-      id: 5,
->>>>>>> decf6f93
+    { 
+      id: 6, 
       title: "Mystic Realms",
       genre: "Fantasy/Strategy",
       rating: 4.9,
