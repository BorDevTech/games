--- conflicted
+++ resolved
@@ -13,11 +13,8 @@
 } from '@chakra-ui/react';
 import { useParams, useRouter } from 'next/navigation';
 import TicTacToe from '@/components/games/TicTacToe';
-import Galaga from '@/components/games/Galaga';
-<<<<<<< HEAD
-import Tetris from '@/components/games/Tetris';
-=======
->>>>>>> decf6f93
+import Galaga from '@/components/games/Galaga'; 
+import Tetris from '@/components/games/Tetris'; 
 
 const GamePage: React.FC = () => {
   const params = useParams();
@@ -33,12 +30,9 @@
       case '01':
         return <TicTacToe />;
       case '02':
-        return <Galaga />;
-<<<<<<< HEAD
+        return <Galaga />; 
       case '03':
-        return <Tetris />;
-=======
->>>>>>> decf6f93
+        return <Tetris />; 
       default:
         return (
           <VStack spacing={6} textAlign="center">
@@ -57,12 +51,9 @@
       case '01':
         return 'Tic-Tac-Toe';
       case '02':
-        return 'Galaga';
-<<<<<<< HEAD
+        return 'Galaga'; 
       case '03':
-        return 'Tetris';
-=======
->>>>>>> decf6f93
+        return 'Tetris'; 
       default:
         return 'Unknown Game';
     }
